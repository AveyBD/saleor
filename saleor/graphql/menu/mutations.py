--- conflicted
+++ resolved
@@ -2,13 +2,8 @@
 from typing import List
 
 import graphene
-<<<<<<< HEAD
-from graphql_jwt.decorators import permission_required
-from graphql_jwt.exceptions import PermissionDenied
-=======
 from django.core.exceptions import ValidationError
 from graphql_relay import from_global_id
->>>>>>> e81494c9
 
 from ...menu import models
 from ..core.mutations import BaseMutation, ModelDeleteMutation, ModelMutation
@@ -35,17 +30,9 @@
         description="Menu to which item belongs to.", name="menu", required=True
     )
     parent = graphene.ID(
-<<<<<<< HEAD
-        description=dedent(
-            """
-        ID of the parent menu. If empty, menu will be top level
-        menu."""
-        ),
-=======
         description="""
         ID of the parent menu. If empty, menu will be top level
         menu.""",
->>>>>>> e81494c9
         name="parent",
     )
 
@@ -70,17 +57,8 @@
         permissions = ("menu.manage_menus",)
 
     @classmethod
-<<<<<<< HEAD
-    def user_is_allowed(cls, user, input):
-        return user.has_perm("menu.manage_menus")
-
-    @classmethod
-    def clean_input(cls, info, instance, input, errors):
-        cleaned_input = super().clean_input(info, instance, input, errors)
-=======
     def clean_input(cls, info, instance, data):
         cleaned_input = super().clean_input(info, instance, data)
->>>>>>> e81494c9
         items = []
         for item in cleaned_input.get("items", []):
             category = item.get("category")
@@ -88,28 +66,6 @@
             page = item.get("page")
             url = item.get("url")
             if len([i for i in [category, collection, page, url] if i]) > 1:
-<<<<<<< HEAD
-                cls.add_error(errors, "items", "More than one item provided.")
-            else:
-                if category:
-                    category = cls.get_node_or_error(
-                        info, category, errors, "items", only_type=Category
-                    )
-                    item["category"] = category
-                elif collection:
-                    collection = cls.get_node_or_error(
-                        info, collection, errors, "items", only_type=Collection
-                    )
-                    item["collection"] = collection
-                elif page:
-                    page = cls.get_node_or_error(
-                        info, page, errors, "items", only_type=Page
-                    )
-                    item["page"] = page
-                elif not url:
-                    cls.add_error(errors, "items", "No menu item provided.")
-                items.append(item)
-=======
                 raise ValidationError({"items": "More than one item provided."})
 
             if category:
@@ -129,7 +85,6 @@
                 raise ValidationError({"items": "No menu item provided."})
             items.append(item)
 
->>>>>>> e81494c9
         cleaned_input["items"] = items
         return cleaned_input
 
@@ -151,14 +106,7 @@
     class Meta:
         description = "Updates a menu."
         model = models.Menu
-<<<<<<< HEAD
-
-    @classmethod
-    def user_is_allowed(cls, user, input):
-        return user.has_perm("menu.manage_menus")
-=======
-        permissions = ("menu.manage_menus",)
->>>>>>> e81494c9
+        permissions = ("menu.manage_menus",)
 
 
 class MenuDelete(ModelDeleteMutation):
@@ -168,31 +116,16 @@
     class Meta:
         description = "Deletes a menu."
         model = models.Menu
-<<<<<<< HEAD
-
-    @classmethod
-    def user_is_allowed(cls, user, input):
-        return user.has_perm("menu.manage_menus")
-=======
-        permissions = ("menu.manage_menus",)
->>>>>>> e81494c9
+        permissions = ("menu.manage_menus",)
 
 
 class MenuItemCreate(ModelMutation):
     class Arguments:
         input = MenuItemCreateInput(
             required=True,
-<<<<<<< HEAD
-            description=dedent(
-                """Fields required to update a menu item.
-            Only one of 'url', 'category', 'page', 'collection' is allowed
-            per item"""
-            ),
-=======
             description="""Fields required to update a menu item.
             Only one of 'url', 'category', 'page', 'collection' is allowed
             per item""",
->>>>>>> e81494c9
         )
 
     class Meta:
@@ -201,17 +134,8 @@
         permissions = ("menu.manage_menus",)
 
     @classmethod
-<<<<<<< HEAD
-    def user_is_allowed(cls, user, input):
-        return user.has_perm("menu.manage_menus")
-
-    @classmethod
-    def clean_input(cls, info, instance, input, errors):
-        cleaned_input = super().clean_input(info, instance, input, errors)
-=======
     def clean_input(cls, info, instance, data):
         cleaned_input = super().clean_input(info, instance, data)
->>>>>>> e81494c9
         items = [
             cleaned_input.get("page"),
             cleaned_input.get("collection"),
@@ -220,13 +144,7 @@
         ]
         items = [item for item in items if item is not None]
         if len(items) > 1:
-<<<<<<< HEAD
-            cls.add_error(
-                errors=errors, field="items", message="More than one item provided."
-            )
-=======
             raise ValidationError({"items": "More than one item provided."})
->>>>>>> e81494c9
         return cleaned_input
 
 
@@ -235,30 +153,15 @@
         id = graphene.ID(required=True, description="ID of a menu item to update.")
         input = MenuItemInput(
             required=True,
-<<<<<<< HEAD
-            description=dedent(
-                """Fields required to update a menu item.
-            Only one of 'url', 'category', 'page', 'collection' is allowed
-            per item"""
-            ),
-=======
             description="""Fields required to update a menu item.
             Only one of 'url', 'category', 'page', 'collection' is allowed
             per item""",
->>>>>>> e81494c9
         )
 
     class Meta:
         description = "Updates a menu item."
         model = models.MenuItem
-<<<<<<< HEAD
-
-    @classmethod
-    def user_is_allowed(cls, user, input):
-        return user.has_perm("menu.manage_menus")
-=======
-        permissions = ("menu.manage_menus",)
->>>>>>> e81494c9
+        permissions = ("menu.manage_menus",)
 
     @classmethod
     def construct_instance(cls, instance, cleaned_data):
@@ -321,10 +224,6 @@
                 )
 
     @classmethod
-<<<<<<< HEAD
-    def user_is_allowed(cls, user, input):
-        return user.has_perm("menu.manage_menus")
-=======
     def get_operation(cls, info, menu_id: int, move) -> _MenuMoveOperation:
         parent_node = None
 
@@ -383,7 +282,6 @@
             cls.perform_operation(operation)
 
         return cls(menu=models.Menu.objects.get(pk=menu_id))
->>>>>>> e81494c9
 
 
 class AssignNavigation(BaseMutation):
@@ -398,29 +296,6 @@
 
     class Meta:
         description = "Assigns storefront's navigation menus."
-<<<<<<< HEAD
-
-    @classmethod
-    @permission_required(["menu.manage_menus", "site.manage_settings"])
-    def mutate(cls, root, info, navigation_type, menu=None):
-        # DEMO: disable mutations
-        raise PermissionDenied("Be aware admin pirate! API runs in read only mode!")
-
-        errors = []
-        site_settings = info.context.site.settings
-        if menu is not None:
-            menu = cls.get_node_or_error(info, menu, errors=errors, field="menu")
-        if not errors:
-            if navigation_type == NavigationType.MAIN:
-                site_settings.top_menu = menu
-                site_settings.save(update_fields=["top_menu"])
-            elif navigation_type == NavigationType.SECONDARY:
-                site_settings.bottom_menu = menu
-                site_settings.save(update_fields=["bottom_menu"])
-            else:
-                raise AssertionError("Unknown navigation type: %s" % navigation_type)
-        return AssignNavigation(menu=menu, errors=errors)
-=======
         permissions = ("menu.manage_menus", "site.manage_settings")
 
     @classmethod
@@ -436,5 +311,4 @@
             site_settings.bottom_menu = menu
             site_settings.save(update_fields=["bottom_menu"])
 
-        return AssignNavigation(menu=menu)
->>>>>>> e81494c9
+        return AssignNavigation(menu=menu)