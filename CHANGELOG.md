# Changelog

All notable, unreleased changes to this project will be documented in this file. For the released changes, please visit the [Releases](https://github.com/mirumee/saleor/releases) page.

## [Unreleased]
- New translations:
  - Estonian
  - Indonesian
- Fix problem with l10n in Braintree payment gateway template - #3691 by @Kwaidan00
- Improve vouchers country limiting  - #3707 by @michaljelonek
- Add support for date and datetime components - #3708 by @dominik-zeglen
- Unify field names on product, collection and page - #3706 by @michaljelonek
- Generate voucher code if it wasn't provided in mutation - #3717 by @Kwaidan00
- Reuse Storefront's 1.0 payment logic in API - #3715 by @maarcingebala
- Add instructions for using local assets in Docker - #3723 by @michaljelonek
- Remove unused imports - #3645 by @jxltom
- Add discount section - #3654 by @dominik-zeglen
- Disable style-loader in dev mode - #3720 by @jxltom
- Use authenticated user's email as default email in creating checkout - #3726 by @jxltom
- Fix access to unpublished objects via API - #3724 by @Kwaidan00
- Add thumbnail to OrderLine, deprecate thumbnailUrl - #3737 by @michaljelonek
- Refactor translations in emails - #3701 by @Kwaidan00
- Add orderByToken query - #3740 by @michaljelonek
- Enable existing search with backend picker in products query - #3736 by @michaljelonek
- Fix bug where payment is not filtered from active ones when creating payment - #3731 by @jxltom
- Sort order's payment and history descendingly - #3747 by @jxltom
- Use exact image versions in docker-compose - #3742 by @ashishnitinpatil
- Add mutation to connect voucher with checkout - #3739 by @Kwaidan00
- Update S3 deployment documentation to include CORS configuration note - #3743 by @NyanKiyoshi
- Fix missing migrations for is_published field of product and page model - #3757 by @jxltom
- Add header and footer for checkout success pages #3752 by @jxltom
- Filter order by payment status from order's last payment - #3749 @jxltom
- Reuse cart creation logic in API - #3761 by @maarcingebala
- Add json fields to models for content/description - #3756 by @michaljelonek
- Fix bug where errors are not returned when creating fulfillment with non-existed order line - #3777 by @jxltom
- Support fulfill order with 0 quantity only if total quantity is larger than 0 - #3754 by @jxltom
- Fix storefront styles after bootstrap is updated to 4.3.1 - #3753 by @jxltom
- Fix logo size in different browser and devices with different sizes - #3722 by @jxltom
- Add missing type definition for dashboard 2.0 - #3776 by @jxltom
- Add mutations to manage addresses for authenticated customers - #3772 by @Kwaidan00, @maarcingebala
- Only include cancelled fulfillments for staff in fulfillment API - #3778 by @jxltom
- Fix incorrect cart badge location - #3786 by @jxltom
- Add function to recalculate order's total weight - #3755 by @Kwaidan00, @maarcingebala
- Unify behavior after creating checkout in API and Storefront 1.0; code formatting improvements - #3790 by @maarcingebala
- Add pages section in Dashboard 2.0; introduce Draftail WYSIWYG editor - #3751 by @dominik-zeglen
- Support partially charged and partially refunded payment status - #3735 by @jxltom
- Add translations to GraphQL API - #3789 by @michaljelonek
- Fix product create when no product type provided - #3804 by @michaljelonek
- Add ordering to shipping method - #3806 by @michaljelonek
- Add missing types for dashboard 2.0 after adding translations to API - #3802 by @jxltom
- Add city choices and city area type to address validator API - #3788 by @jxltom
- Support setting as default address directly when creating customer address #3782 by @jxltom
- Include example JSON content in dumpdata file - #3810 by @maarcingebala
- Add shipping zones to dashboard 2.0 - #3770 by @dominik-zeglen
- Prefetch collections for product availability - #3813 by @michaljelonek
- Restyle app layout - #3811 by @dominik-zeglen
<<<<<<< HEAD
- Fix generating slug from title - #3816 by @maarcingebala
=======
- Bump django-graphql-jwt - #3814 by @michaljelonek
>>>>>>> 97b75aee


## 2.3.1
- Fix access to private variant fields in API - #3773 by maarcingebala
- Limit access of quantity and allocated quantity to staff in GraphQL API #3780 by @jxltom


## 2.3.0
### API
- Return user's last checkout in the `User` type - #3578 by @fowczarek
- Automatically assign checkout to the logged in user - #3587 by @fowczarek
- Expose `chargeTaxesOnShipping` field in the `Shop` type - #3603 by @fowczarek
- Expose list of enabled payment gateways - #3639 by @fowczarek
- Validate uploaded files in a unified way - #3633 by @fowczarek
- Add mutation to trigger fetching tax rates - #3622 by @fowczarek
- Use USERNAME_FIELD instead of hard-code email field when resolving user - #3577 by @jxltom
- Require variant and quantity fields in `CheckoutLineInput` type - #3592 by @jxltom
- Preserve order of nodes in `get_nodes_or_error` function - #3632 by @jxltom
- Add list mutations for `Voucher` and `Sale` models - #3669 by @michaljelonek
- Use proper type for countries in `Voucher` type - #3664 by @michaljelonek
- Require email in when creating checkout in API - #3667 by @michaljelonek
- Unify returning errors in the `tokenCreate` mutation - #3666 by @michaljelonek
- Use `Date` field in Sale/Voucher inputs - #3672 by @michaljelonek
- Refactor checkout mutations - #3610 by @fowczarek
- Refactor `clean_instance`, so it does not returns errors anymore - #3597 by @akjanik
- Handle GraphqQL syntax errors - #3576 by @jxltom

### Core
- Refactor payments architecture - #3519 by @michaljelonek
- Improve Docker and `docker-compose` configuration - #3657 by @michaljelonek
- Allow setting payment status manually for dummy gateway in Storefront 1.0 - #3648 by @jxltom
- Infer default transaction kind from operation type  - #3646 by @jxltom
- Get correct payment status for order without any payments - #3605 by @jxltom
- Add default ordering by `id` for `CartLine` model - #3593 by @jxltom
- Fix "set password" email sent to customer created in the dashboard - #3688 by @Kwaidan00

### Dashboard 2.0
- ️Add taxes section - #3622 by @dominik-zeglen
- Add drag'n'drop image upload - #3611 by @dominik-zeglen
- Unify grid handling - #3520 by @dominik-zeglen
- Add component generator - #3670 by @dominik-zeglen
- Throw Typescript errors while snapshotting - #3611 by @dominik-zeglen
- Simplify mutation's error checking - #3589 by @dominik-zeglen
- Fix order cancelling - #3624 by @dominik-zeglen
- Fix logo placement - #3602 by @dominik-zeglen

### Other notable changes
- Register Celery task for updating exchange rates - #3599 by @jxltom
- Fix handling different attributes with the same slug - #3626 by @jxltom
- Add missing migrations for tax rate choices - #3629 by @jxltom
- Fix `TypeError` on calling `get_client_token` - #3660 by @michaljelonek
- Make shipping required as default when creating product types - #3655 by @jxltom
- Display payment status on customer's account page in Storefront 1.0 - #3637 by @jxltom
- Make order fields sequence in Dashboard 1.0 same as in Dashboard 2.0 - #3606 by @jxltom
- Fix returning products for homepage for the currently viewing user - #3598 by @jxltom
- Allow filtering payments by status in Dashboard 1.0 - #3608 by @jxltom
- Fix typo in the definition of order status - #3649 by @jxltom
- Add margin for order notes section - #3650 by @jxltom
- Fix logo position - #3609, #3616 by @jxltom
- Storefront visual improvements - #3696 by @piotrgrundas
- Fix product list price filter - #3697 by @Kwaidan00
- Redirect to success page after successful payment - #3693 by @Kwaidan00


## 2.2.0
### API
- Use `PermissionEnum` as input parameter type for `permissions` field - #3434 by @maarcingebala
- Add "authorize" and "charge" mutations for payments - #3426 by @jxltom
- Add alt text to product thumbnails and background images of collections and categories - #3429 by @fowczarek
- Fix passing decimal arguments = #3457 by @fowczarek
- Allow sorting products by the update date - #3470 by @jxltom
- Validate and clear the shipping method in draft order mutations - #3472 by @fowczarek
- Change tax rate field to choice field - #3478 by @fowczarek
- Allow filtering attributes by collections - #3508 by @maarcingebala
- Resolve to `None` when empty object ID was passed as mutation argument - #3497 by @maarcingebala
- Change `errors` field type from [Error] to [Error!] - #3489 by @fowczarek
- Support creating default variant for product types that don't use multiple variants - #3505 by @fowczarek
- Validate SKU when creating a default variant - #3555 by @fowczarek
- Extract enums to separate files - #3523 by @maarcingebala

### Core
- Add Stripe payment gateway - #3408 by @jxltom
- Add `first_name` and `last_name` fields to the `User` model - #3101 by @fowczarek
- Improve several payment validations - #3418 by @jxltom
- Optimize payments related database queries - #3455 by @jxltom
- Add publication date to collections - #3369 by @k-brk
- Fix hard-coded site name in order PDFs - #3526 by @NyanKiyoshi
- Update favicons to the new style - #3483 by @dominik-zeglen
- Fix migrations for default currency - #3235 by @bykof
- Remove Elasticsearch from `docker-compose.yml` - #3482 by @maarcingebala
- Resort imports in tests - #3471 by @jxltom
- Fix the no shipping orders payment crash on Stripe - #3550 by @NyanKiyoshi
- Bump backend dependencies - #3557 by @maarcingebala. This PR removes security issue CVE-2019-3498 which was present in Django 2.1.4. Saleor however wasn't vulnerable to this issue as it doesn't use the affected `django.views.defaults.page_not_found()` view.
- Generate random data using the default currency - #3512 by @stephenmoloney
- New translations:
  - Catalan
  - Serbian

### Dashboard 2.0
- Restyle product selection dialogs - #3499 by @dominik-zeglen, @maarcingebala
- Fix minor visual bugs in Dashboard 2.0 - #3433 by @dominik-zeglen
- Display warning if order draft has missing data - #3431 by @dominik-zeglen
- Add description field to collections - #3435 by @dominik-zeglen
- Add query batching - #3443 by @dominik-zeglen
- Use autocomplete fields in country selection - #3443 by @dominik-zeglen
- Add alt text to categories and collections - #3461 by @dominik-zeglen
- Use first and last name of a customer or staff member in UI - #3247 by @Bonifacy1, @dominik-zeglen
- Show error page if an object was not found - #3463 by @dominik-zeglen
- Fix simple product's inventory data saving bug - #3474 by @dominik-zeglen
- Replace `thumbnailUrl` with `thumbnail { url }` - #3484 by @dominik-zeglen
- Change "Feature on Homepage" switch behavior - #3481 by @dominik-zeglen
- Expand payment section in order view - #3502 by @dominik-zeglen
- Change TypeScript loader to speed up the build process - #3545 by @patrys

### Bugfixes
- Do not show `Pay For Order` if order is partly paid since partial payment is not supported - #3398 by @jxltom
- Fix attribute filters in the products category view - #3535 by @fowczarek
- Fix storybook dependencies conflict - #3544 by @dominik-zeglen


## 2.1.0
### API
- Change selected connection fields to lists - #3307 by @fowczarek
- Require pagination in connections - #3352 by @maarcingebala
- Replace Graphene view with a custom one - #3263 by @patrys
- Change `sortBy` parameter to use enum type  - #3345 by @fowczarek
- Add `me` query to fetch data of a logged-in user - #3202, #3316 by @fowczarek
- Add `canFinalize` field to the Order type - #3356 by @fowczarek
- Extract resolvers and mutations to separate files - #3248 by @fowczarek
- Add VAT tax rates field to country - #3392 by @michaljelonek
- Allow creating orders without users - #3396 by @fowczarek

### Core
- Add Razorpay payment gatway - #3205 by @NyanKiyoshi
- Use standard tax rate as a default tax rate value - #3340 by @fowczarek
- Add description field to the Collection model - #3275 by @fowczarek
- Enforce the POST method on VAT rates fetching - #3337 by @NyanKiyoshi
- Generate thumbnails for category/collection background images - #3270 by @NyanKiyoshi
- Add warm-up support in product image creation mutation - #3276 by @NyanKiyoshi
- Fix error in the `populatedb` script when running it not from the project root - #3272 by @NyanKiyoshi
- Make Webpack rebuilds fast - #3290 by @patrys
- Skip installing Chromium to make deployment faster - #3227 by @jxltom
- Add default test runner - #3258 by @jxltom
- Add Transifex client to Pipfile - #3321 by @jxltom
- Remove additional pytest arguments in tox - #3338 by @jxltom
- Remove test warnings - #3339 by @jxltom
- Remove runtime warning when product has discount - #3310 by @jxltom
- Remove `django-graphene-jwt` warnings - #3228 by @jxltom
- Disable deprecated warnings - #3229 by @jxltom
- Add `AWS_S3_ENDPOINT_URL` setting to support DigitalOcean spaces. - #3281 by @hairychris
- Add `.gitattributes` file to hide diffs for generated files on Github - #3055 by @NyanKiyoshi
- Add database sequence reset to `populatedb` - #3406 by @michaljelonek
- Get authorized amount from succeeded auth transactions - #3417 by @jxltom
- Resort imports by `isort` - #3412 by @jxltom

### Dashboard 2.0
- Add confirmation modal when leaving view with unsaved changes - #3375 by @dominik-zeglen
- Add dialog loading and error states - #3359 by @dominik-zeglen
- Split paths and urls - #3350 by @dominik-zeglen
- Derive state from props in forms - #3360 by @dominik-zeglen
- Apply debounce to autocomplete fields - #3351 by @dominik-zeglen
- Use Apollo signatures - #3353 by @dominik-zeglen
- Add order note field in the order details view - #3346 by @dominik-zeglen
- Add app-wide progress bar - #3312 by @dominik-zeglen
- Ensure that all queries are built on top of TypedQuery - #3309 by @dominik-zeglen
- Close modal windows automatically - #3296 by @dominik-zeglen
- Move URLs to separate files - #3295 by @dominik-zeglen
- Add basic filters for products and orders list - #3237 by @Bonifacy1
- Fetch default currency from API - #3280 by @dominik-zeglen
- Add `displayName` property to components - #3238 by @Bonifacy1
- Add window titles - #3279 by @dominik-zeglen
- Add paginator component - #3265 by @dominik-zeglen
- Update Material UI to 3.6 - #3387 by @patrys
- Upgrade React, Apollo, Webpack and Babel - #3393 by @patrys
- Add pagination for required connections - #3411 by @dominik-zeglen

### Bugfixes
- Fix language codes - #3311 by @jxltom
- Fix resolving empty attributes list - #3293 by @maarcingebala
- Fix range filters not being applied - #3385 by @michaljelonek
- Remove timeout for updating image height - #3344 by @jxltom
- Return error if checkout was not found - #3289 by @maarcingebala
- Solve an auto-resize conflict between Materialize and medium-editor - #3367 by @adonig
- Fix calls to `ngettext_lazy` - #3380 by @patrys
- Filter preauthorized order from succeeded transactions - #3399 by @jxltom
- Fix incorrect country code in fixtures - #3349 by @bingimar
- Fix updating background image of a collection - #3362 by @fowczarek & @dominik-zeglen

### Docs
- Document settings related to generating thumbnails on demand - #3329 by @NyanKiyoshi
- Improve documentation for Heroku deployment - #3170 by @raybesiga
- Update documentation on Docker deployment - #3326 by @jxltom
- Document payment gateway configuration - #3376 by @NyanKiyoshi


## 2.0.0
### API
- Add mutation to delete a customer; add `isActive` field in `customerUpdate` mutation - #3177 by @maarcingebala
- Add mutations to manage authorization keys - #3082 by @maarcingebala
- Add queries for dashboard homepage - #3146 by @maarcingebala
- Allows user to unset homepage collection - #3140 by @oldPadavan
- Use enums as permission codes - #3095 by @the-bionic
- Return absolute image URLs - #3182 by @maarcingebala
- Add `backgroundImage` field to `CategoryInput` - #3153 by @oldPadavan
- Add `dateJoined` and `lastLogin` fields in `User` type - #3169 by @maarcingebala
- Separate `parent` input field from `CategoryInput` - #3150 by @akjanik
- Remove duplicated field in Order type - #3180 by @maarcingebala
- Handle empty `backgroundImage` field in API - #3159 by @maarcingebala
- Generate name-based slug in collection mutations - #3145 by @akjanik
- Remove products field from `collectionUpdate` mutation - #3141 by @oldPadavan
- Change `items` field in `Menu` type from connection to list - #3032 by @oldPadavan
- Make `Meta.description` required in `BaseMutation` - #3034 by @oldPadavan
- Apply `textwrap.dedent` to GraphQL descriptions - #3167 by @fowczarek

### Dashboard 2.0
- Add collection management - #3135 by @dominik-zeglen
- Add customer management - #3176 by @dominik-zeglen
- Add homepage view - #3155, #3178 by @Bonifacy1 and @dominik-zeglen
- Add product type management - #3052 by @dominik-zeglen
- Add site settings management - #3071 by @dominik-zeglen
- Escape node IDs in URLs - #3115 by @dominik-zeglen
- Restyle categories section - #3072 by @Bonifacy1

### Other
- Change relation between `ProductType` and `Attribute` models - #3097 by @maarcingebala
- Remove `quantity-allocated` generation in `populatedb` script - #3084 by @MartinSeibert
- Handle `Money` serialization - #3131 by @Pacu2
- Do not collect unnecessary static files - #3050 by @jxltom
- Remove host mounted volume in `docker-compose` - #3091 by @tiangolo
- Remove custom services names in `docker-compose` - #3092 by @tiangolo
- Replace COUNTRIES with countries.countries - #3079 by @neeraj1909
- Installing dev packages in docker since tests are needed - #3078 by @jxltom
- Remove comparing string in address-form-panel template - #3074 by @tomcio1205
- Move updating variant names to a Celery task - #3189 by @fowczarek

### Bugfixes
- Fix typo in `clean_input` method - #3100 by @the-bionic
- Fix typo in `ShippingMethod` model - #3099 by @the-bionic
- Remove duplicated variable declaration - #3094 by @the-bionic

### Docs
- Add createdb note to getting started for Windows - #3106 by @ajostergaard
- Update docs on pipenv - #3045 by @jxltom<|MERGE_RESOLUTION|>--- conflicted
+++ resolved
@@ -54,11 +54,8 @@
 - Add shipping zones to dashboard 2.0 - #3770 by @dominik-zeglen
 - Prefetch collections for product availability - #3813 by @michaljelonek
 - Restyle app layout - #3811 by @dominik-zeglen
-<<<<<<< HEAD
+- Bump django-graphql-jwt - #3814 by @michaljelonek
 - Fix generating slug from title - #3816 by @maarcingebala
-=======
-- Bump django-graphql-jwt - #3814 by @michaljelonek
->>>>>>> 97b75aee
 
 
 ## 2.3.1
