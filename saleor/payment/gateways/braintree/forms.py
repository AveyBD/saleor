from django import forms
from django.core.exceptions import ValidationError
from django.utils.translation import pgettext_lazy

from ...interface import PaymentData


class BraintreePaymentForm(forms.Form):
    amount = forms.DecimalField()

    # Unique transaction identifier returned by Braintree
    # for testing in the sandbox mode please refer to
    # https://developers.braintreepayments.com/reference/general/testing/python#nonces-representing-cards
    # as it's values should be hardcoded to simulate each payment gateway
    # response
    payment_method_nonce = forms.CharField()

    def __init__(self, payment_information: PaymentData, *args, **kwargs):
        super().__init__(*args, **kwargs)
        self.payment_information = payment_information
<<<<<<< HEAD
        self.fields["amount"].initial = payment_information["amount"]

        # FIXME IMPROVEMENT:
        # if environment is Sandbox, we could provide couple of predefined
        # nounces for easier testing
=======
        self.fields["amount"].initial = payment_information.amount
>>>>>>> e81494c9

    def clean(self):
        cleaned_data = super().clean()
        # Amount is sent client-side
        # authorizing different amount than payments' total could happen only
        # when manually adjusting the template value as we do not allow
        # partial-payments at this moment, error is returned instead.
        amount = cleaned_data.get("amount")
<<<<<<< HEAD
        if amount and amount != self.payment_information["amount"]:
=======
        if amount and amount != self.payment_information.amount:
>>>>>>> e81494c9
            msg = pgettext_lazy(
                "payment error",
                "Unable to process transaction. Please try again in a moment",
            )
            raise ValidationError(msg)
        return cleaned_data

    def get_payment_token(self):
        return self.cleaned_data["payment_method_nonce"]<|MERGE_RESOLUTION|>--- conflicted
+++ resolved
@@ -18,15 +18,7 @@
     def __init__(self, payment_information: PaymentData, *args, **kwargs):
         super().__init__(*args, **kwargs)
         self.payment_information = payment_information
-<<<<<<< HEAD
-        self.fields["amount"].initial = payment_information["amount"]
-
-        # FIXME IMPROVEMENT:
-        # if environment is Sandbox, we could provide couple of predefined
-        # nounces for easier testing
-=======
         self.fields["amount"].initial = payment_information.amount
->>>>>>> e81494c9
 
     def clean(self):
         cleaned_data = super().clean()
@@ -35,11 +27,7 @@
         # when manually adjusting the template value as we do not allow
         # partial-payments at this moment, error is returned instead.
         amount = cleaned_data.get("amount")
-<<<<<<< HEAD
-        if amount and amount != self.payment_information["amount"]:
-=======
         if amount and amount != self.payment_information.amount:
->>>>>>> e81494c9
             msg = pgettext_lazy(
                 "payment error",
                 "Unable to process transaction. Please try again in a moment",
