import json

from django.core.serializers.json import DjangoJSONEncoder

from saleor.graphql.core.utils import snake_to_camel_case


def _get_graphql_content_from_response(response):
    return json.loads(response.content.decode("utf8"))


def get_graphql_content(response):
    """Get's GraphQL content from the response, and optionally checks if it
    contains any operating-related errors, eg. schema errors or lack of
    permissions.
    """
    content = _get_graphql_content_from_response(response)
<<<<<<< HEAD
    # DEMO: Disable check - it's likely that errors will be present (read-only mode)
    # assert 'errors' not in content, content['errors']
=======
    assert "errors" not in content, content["errors"]
>>>>>>> e81494c9
    return content


def assert_no_permission(response):
    content = _get_graphql_content_from_response(response)
    assert "errors" in content
    assert content["errors"][0]["message"] == (
        "You do not have permission to perform this action"
    ), content["errors"]


def get_multipart_request_body(query, variables, file, file_name):
    """Create request body for multipart GraphQL requests.

    Multipart requests are different than standard GraphQL requests, because
    of additional 'operations' and 'map' keys.
    """
    return {
        "operations": json.dumps(
            {"query": query, "variables": variables}, cls=DjangoJSONEncoder
        ),
        "map": json.dumps({file_name: ["variables.file"]}, cls=DjangoJSONEncoder),
        file_name: file,
    }


def assert_read_only_mode(response):
    content = get_graphql_content(response)
    assert 'errors' in content
    assert content['errors'][0]['message'] == 'Be aware admin pirate! API runs in read only mode!'


def convert_dict_keys_to_camel_case(d):
    """Changes dict fields from d[field_name] to d[fieldName].

    Useful when dealing with dict data such as address that need to be parsed
    into graphql input.
    """
    data = {}
    for k, v in d.items():
        new_key = snake_to_camel_case(k)
        data[new_key] = d[k]
    return data<|MERGE_RESOLUTION|>--- conflicted
+++ resolved
@@ -15,12 +15,8 @@
     permissions.
     """
     content = _get_graphql_content_from_response(response)
-<<<<<<< HEAD
     # DEMO: Disable check - it's likely that errors will be present (read-only mode)
     # assert 'errors' not in content, content['errors']
-=======
-    assert "errors" not in content, content["errors"]
->>>>>>> e81494c9
     return content
 
 
@@ -49,8 +45,11 @@
 
 def assert_read_only_mode(response):
     content = get_graphql_content(response)
-    assert 'errors' in content
-    assert content['errors'][0]['message'] == 'Be aware admin pirate! API runs in read only mode!'
+    assert "errors" in content
+    assert (
+        content["errors"][0]["message"]
+        == "Be aware admin pirate! API runs in read only mode!"
+    )
 
 
 def convert_dict_keys_to_camel_case(d):
