# Changelog

All notable, unreleased changes to this project will be documented in this file. For the released changes, please visit the [Releases](https://github.com/mirumee/saleor/releases) page.

## [Unreleased]

- Add possibility to provide external payment ID during the conversion draft order to order - #6320 by @korycins
- Add basic rating for `Products` - #6284 by @korycins
- Add metadata to shipping zones and shipping methods - #6340 by @maarcingebala
- Drop deprecated meta mutations - #6422 by @maarcingebala
- Add Page Types - #6261 by @IKarbowiak
- Migrate draftjs content to editorjs format - #6430 by @IKarbowiak
- Drop deprecated service accounts and webhooks API - #6431 by @maarcingebala
- Add editorjs sanitizer - #6456 by @IKarbowiak
- Add generic FileUpload mutation - #6470 by @IKarbowiak
- Order confirmation backend - #6498 by @tomaszszymanski129
- Multichannel MVP: Multicurrency - #6242 by @fowczarek @d-wysocki
- Fix password reset request - #6351 by @Manfred-Madelaine-pro, Ambroise and Pierre
- Refund products support - #6530 by @korycins
- Add possibility to exclude products from shipping method - #6506 by @korycins
- Add availableShippingMethods to the Shop type - #6551 by @IKarbowiak
- Add delivery time to shipping method - #6564 by @IKarbowiak
- Drop deprecated fields from the `ProductVariant` type: `quantity`, `quantityAllocated`, `stockQuantity`, `isAvailable` - #6436 by @maarcingebala
- Introduce file attributes - #6568 by @IKarbowiak
- Drop authorization keys API - #6631 by @maarcingebala
- Shipping zone description - #6653 by @tomaszszymanski129
- Add metadata to menu and menu item - #6648 by @tomaszszymanski129
- Get tax rate from plugins - #6649 by @IKarbowiak
- Added support for querying user by email - #6632 @LeOndaz
- Add order shipping tax rate - #6678 by @IKarbowiak
<<<<<<< HEAD
- Introduce product reference attributes - #6711 by @IKarbowiak
=======
- Fix products visibility - #6704 by @IKarbowiak
>>>>>>> 913be51e

# 2.11.1

- Add support for Apple Pay on the web - #6466 by @korycins

## 2.11.0

### Features

- Add products export - #5255 by @IKarbowiak
- Add external apps support - #5767 by @korycins
- Invoices backend - #5732 by @tomaszszymanski129
- Adyen drop-in integration - #5914 by @korycins, @IKarbowiak
- Add a callback view to plugins - #5884 by @korycins
- Support pushing webhook events to message queues - #5940 by @patrys, @korycins
- Send a confirmation email when the order is canceled or refunded - #6017
- No secure cookie in debug mode - #6082 by @patrys, @orzechdev
- Add searchable and available for purchase flags to product - #6060 by @IKarbowiak
- Add `TotalPrice` to `OrderLine` - #6068 @fowczarek
- Add `PRODUCT_UPDATED` webhook event - #6100 by @tomaszszymanski129
- Search orders by GraphQL payment ID - #6135 by @korycins
- Search orders by a custom key provided by payment gateway - #6135 by @korycins
- Add ability to set a default product variant - #6140 by @tomaszszymanski129
- Allow product variants to be sortable - #6138 by @tomaszszymanski129
- Allow fetching stocks for staff users only with `MANAGE_ORDERS` permissions - #6139 by @fowczarek
- Add filtering to `ProductVariants` query and option to fetch variant by SKU in `ProductVariant` query - #6190 by @fowczarek
- Add filtering by Product IDs to `products` query - #6224 by @GrzegorzDerdak
- Add `change_currency` command - #6016 by @maarcingebala
- Add dummy credit card payment - #5822 by @IKarbowiak
- Add custom implementation of UUID scalar - #5646 by @koradon
- Add `AppTokenVerify` mutation - #5716 by @korycins

### Breaking Changes

- Refactored JWT support. Requires handling of JWT token in the storefront (a case when the backend returns the exception about the invalid token). - #5734, #5816 by @korycins
- New logging setup will now output JSON logs in production mode for ease of feeding them into log collection systems like Logstash or CloudWatch Logs - #5699 by @patrys
- Deprecate `WebhookEventType.CHECKOUT_QUANTITY_CHANGED` - #5837 by @korycins
- Anonymize and update order and payment fields; drop `PaymentSecureConfirm` mutation, drop Payment type fields: `extraData`, `billingAddress`, `billingEmail`, drop `gatewayResponse` from `Transaction` type - #5926 by @IKarbowiak
- Switch the HTTP stack from WSGI to ASGI based on Uvicorn - #5960 by @patrys
- Add `MANAGE_PRODUCT_TYPES_AND_ATTRIBUTES` permission, which is now required to access all attributes and product types related mutations - #6219 by @IKarbowiak

### Fixes

- Fix payment fields in order payload for webhooks - #5862 by @korycins
- Fix specific product voucher in draft orders - #5727 by @fowczarek
- Explicit country assignment in default shipping zones - #5736 by @maarcingebala
- Drop `json_content` field from the `Menu` model - #5761 by @maarcingebala
- Strip warehouse name in mutations - #5766 by @koradon
- Add missing order events during checkout flow - #5684 by @koradon
- Update Google Merchant to get tax rate based by plugin manager - #5823 by @gabmartinez
- Allow unicode in slug fields - #5877 by @IKarbowiak
- Fix empty plugin object result after `PluginUpdate` mutation - #5968 by @gabmartinez
- Allow finishing checkout when price amount is 0 - #6064 by @IKarbowiak
- Fix incorrect tax calculation for Avatax - #6035 by @korycins
- Fix incorrect calculation of subtotal with active Avatax - #6035 by @korycins
- Fix incorrect assignment of tax code for Avatax - #6035 by @korycins
- Do not allow negative product price - #6091 by @IKarbowiak
- Handle None as attribute value - #6092 by @IKarbowiak
- Fix for calling `order_created` before the order was saved - #6095 by @korycins
- Update default decimal places - #6098 by @IKarbowiak
- Avoid assigning the same pictures twice to a variant - #6112 by @IKarbowiak
- Fix crashing system when Avalara is improperly configured - #6117 by @IKarbowiak
- Fix for failing finalising draft order - #6133 by @korycins
- Remove corresponding draft order lines when variant is removing - #6119 by @IKarbowiak
- Update required perms for apps management - #6173 by @IKarbowiak
- Raise an error for an empty key in metadata - #6176 by @IKarbowiak
- Add attributes to product error - #6181 by @IKarbowiak
- Allow to add product variant with 0 price to draft order - #6189 by @IKarbowiak
- Fix deleting product when default variant is deleted - #6186 by @IKarbowiak
- Fix get unpublished products, product variants and collection as app - #6194 by @fowczarek
- Set `OrderFulfillStockInput` fields as required - #6196 by @IKarbowiak
- Fix attribute filtering by categories and collections - #6214 by @fowczarek
- Fix `is_visible` when `publication_date` is today - #6225 by @korycins
- Fix filtering products by multiple attributes - #6215 by @GrzegorzDerdak
- Add attributes validation while creating/updating a product's variant - #6269 by @GrzegorzDerdak
- Add metadata to page model - #6292 by @dominik-zeglen
- Fix for unnecesary attributes validation while updating simple product - #6300 by @GrzegorzDerdak
- Include order line total price to webhook payload - #6354 by @korycins
- Fix for fulfilling an order when product quantity equals allocated quantity - #6333 by @GrzegorzDerdak
- Fix for the ability to filter products on collection - #6363 by @GrzegorzDerdak

## 2.10.2

- Add command to change currencies in the database - #5906 by @d-wysocki

## 2.10.1

- Fix multiplied stock quantity - #5675 by @fowczarek
- Fix invalid allocation after migration - #5678 by @fowczarek
- Fix order mutations as app - #5680 by @fowczarek
- Prevent creating checkout/draft order with unpublished product - #5676 by @d-wysocki

## 2.10.0

- OpenTracing support - #5188 by @tomaszszymanski129
- Account confirmation email - #5126 by @tomaszszymanski129
- Relocate `Checkout` and `CheckoutLine` methods into separate module and update checkout related plugins to use them - #4980 by @krzysztofwolski
- Fix problem with free shipping voucher - #4942 by @IKarbowiak
- Add sub-categories to random data - #4949 by @IKarbowiak
- Deprecate `localized` field in Money type - #4952 by @IKarbowiak
- Fix for shipping API not applying taxes - #4913 by @kswiatek92
- Query object translation with only `manage_translation` permission - #4914 by @fowczarek
- Add customer note to draft orders API - #4973 by @IKarbowiak
- Allow to delete category and leave products - #4970 by @IKarbowiak
- Remove thumbnail generation from migration - #3494 by @kswiatek92
- Rename 'shipping_date' field in fulfillment model to 'created' - #2433 by @kswiatek92
- Reduce number of queries for 'checkoutComplete' mutation - #4989 by @IKarbowiak
- Force PyTest to ignore the environment variable containing the Django settings module - #4992 by @NyanKiyoshi
- Extend JWT token payload with user information - #4987 by @salwator
- Optimize the queries for product list in the dashboard - #4995 by @IKarbowiak
- Drop dashboard 1.0 - #5000 by @IKarbowiak
- Fixed serialization error on weight fields when running `loaddata` and `dumpdb` - #5005 by @NyanKiyoshi
- Fixed JSON encoding error on Google Analytics reporting - #5004 by @NyanKiyoshi
- Create custom field to translation, use new translation types in translations query - #5007 by @fowczarek
- Take allocated stock into account in `StockAvailability` filter - #5019 by @simonbru
- Generate matching postal codes for US addresses - #5033 by @maarcingebala
- Update debug toolbar - #5032 by @IKarbowiak
- Allow staff member to receive notification about customers orders - #4993 by @kswiatek92
- Add user's global id to the JWT payload - #5039 by @salwator
- Make middleware path resolving lazy - #5041 by @NyanKiyoshi
- Generate slug on saving the attribute value - #5055 by @fowczarek
- Fix order status after order update - #5072 by @fowczarek
- Extend top-level connection resolvers with ability to sort results - #5018 by @fowczarek
- Drop storefront 1.0 - #5043 by @IKarbowiak
- Replace permissions strings with enums - #5038 by @kswiatek92
- Remove gateways forms and templates - #5075 by @IKarbowiak
- Add `Wishlist` models and GraphQL endpoints - #5021 by @derenio
- Remove deprecated code - #5107 by @IKarbowiak
- Fix voucher start date filtering - #5133 by @dominik-zeglen
- Search by sku in products query - #5117 by @fowczarek
- Send fulfillment update email - #5118 by @IKarbowiak
- Add address query - #5148 by @kswiatek92
- Add `checkout_quantity_changed` webhook - #5042 by @derenio
- Remove unnecessary `manage_orders` permission - #5142 by @kswiatek92
- Mutation to change the user email - #5076 by @kswiatek92
- Add MyPy checks - #5150 by @IKarbowiak
- Move extracting user or service account to utils - #5152 by @kswiatek92
- Deprecate order status/created arguments - #5076 by @kswiatek92
- Fix getting title field in page mutations #5160 by @maarcingebala
- Copy public and private metadata from the checkout to the order upon creation - #5165 by @dankolbman
- Add warehouses and stocks- #4986 by @szewczykmira
- Add permission groups - #5176, #5513 by @IKarbowiak
- Drop `gettext` occurrences - #5189 by @IKarbowiak
- Fix `product_created` webhook - #5187 by @dzkb
- Drop unused resolver `resolve_availability` - #5190 by @maarcingebala
- Fix permission for `checkoutCustomerAttach` mutation - #5192 by @maarcingebala
- Restrict access to user field - #5194 by @maarcingebala
- Unify permission for service account API client in test - #5197 by @fowczarek
- Add additional confirmation step to `checkoutComplete` mutation - #5179 by @salwator
- Allow sorting warehouses by name - #5211 by @dominik-zeglen
- Add anonymization to GraphQL's `webhookSamplePayload` endpoint - #5161 @derenio
- Add slug to `Warehouse`, `Product` and `ProductType` models - #5196 by @IKarbowiak
- Add mutation for assigning, unassigning shipping zones to warehouse - #5217 by @kswiatek92
- Fix passing addresses to `PaymentData` objects - #5223 by @maarcingebala
- Return `null` when querying `me` as an anonymous user - #5231 by @maarcingebala
- Added `PLAYGROUND_ENABLED` environment variable/setting to allow to enable the GraphQL playground when `DEBUG` is disabled - #5254 by @NyanKiyoshi
- Fix access to order query when request from service account - #5258 by @fowczarek
- Customer shouldn't be able to see draft orders by token - #5259 by @fowczarek
- Customer shouldn't be able to query checkout with another customer - #5268 by @fowczarek
- Added integration support of Jaeger Tracing - #5282 by @NyanKiyoshi
- Return `null` when querying `me` as an anonymous user - #5231 as @maarcingebala
- Add `fulfillment created` webhook - @szewczykmira
- Unify metadata API - #5178 by @fowczarek
- Add compiled versions of emails to the repository - #5260 by @tomaszszymanski129
- Add required prop to fields where applicable - #5293 by @dominik-zeglen
- Drop `get_absolute_url` methods - #5299 by @IKarbowiak
- Add `--force` flag to `cleardb` command - #5302 by @maarcingebala
- Require non-empty message in `orderAddNote` mutation - #5316 by @maarcingebala
- Stock management refactor - #5323 by @IKarbowiak
- Add discount error codes - #5348 by @IKarbowiak
- Add benchmarks to checkout mutations - #5339 by @fowczarek
- Add pagination tests - #5363 by @fowczarek
- Add ability to assign multiple warehouses in mutations to create/update a shipping zone - #5399 by @fowczarek
- Add filter by ids to the `warehouses` query - #5414 by @fowczarek
- Add shipping rate price validation - #5411 by @kswiatek92
- Remove unused settings and environment variables - #5420 by @maarcingebala
- Add product price validation - #5413 by @kswiatek92
- Add attribute validation to `attributeAssign` mutation - #5423 by @kswiatek92
- Add possibility to update/delete more than one item in metadata - #5446 by @koradon
- Check if image exists before validating - #5425 by @kswiatek92
- Fix warehouses query not working without id - #5441 by @koradon
- Add `accountErrors` to `CreateToken` mutation - #5437, #5465 by @koradon
- Raise `GraphQLError` if filter has invalid IDs - #5460 by @gabmartinez
- Use `AccountErrorCode.INVALID_CREDENTIALS` instead of `INVALID_PASSWORD` - #5495 by @koradon
- Add tests for pagination - #5468 by @koradon
- Add `Job` abstract model and interface - #5510 by @IKarbowiak
- Refactor implementation of allocation - #5445 by @fowczarek
- Fix `WeightScalar` - #5530 by @koradon
- Add `OrderFulfill` mutation - #5525 by @fowczarek
- Add "It Works" page - #5494 by @IKarbowiak and @dominik-zeglen
- Extend errors in `OrderFulfill` mutation - #5553 by @fowczarek
- Refactor `OrderCancel` mutation for multiple warehouses - #5554 by @fowczarek
- Add negative weight validation - #5564 by @fowczarek
- Add error when user pass empty object as address - #5585 by @fowczarek
- Fix payment creation without shipping method - #5444 by @d-wysocki
- Fix checkout and order flow with variant without inventory tracking - #5599 by @fowczarek
- Fixed JWT expired token being flagged as unhandled error rather than handled. - #5603 by @NyanKiyoshi
- Refactor read-only middleware - #5602 by @maarcingebala
- Fix availability for variants without inventory tracking - #5605 by @fowczarek
- Drop support for configuring Vatlayer plugin from settings file. - #5614 by @korycins
- Add ability to query category, collection or product by slug - #5574 by @koradon
- Add `quantityAvailable` field to `ProductVariant` type - #5628 by @fowczarek
- Use tags rather than time-based logs for information on requests - #5608 by @NyanKiyoshi

## 2.9.0

### API

- Add mutation to change customer's first name last name - #4489 by @fowczarek
- Add mutation to delete customer's account - #4494 by @fowczarek
- Add mutation to change customer's password - #4656 by @fowczarek
- Add ability to customize email sender address in emails sent by Saleor - #4820 by @NyanKiyoshi
- Add ability to filter attributes per global ID - #4640 by @NyanKiyoshi
- Add ability to search product types by value (through the name) - #4647 by @NyanKiyoshi
- Add queries and mutation for serving and saving the configuration of all plugins - #4576 by @korycins
- Add `redirectUrl` to staff and user create mutations - #4717 by @fowczarek
- Add error codes to mutations responses - #4676 by @Kwaidan00
- Add translations to countries in `shop` query - #4732 by @fowczarek
- Add support for sorting product by their attribute values through given attribute ID - #4740 by @NyanKiyoshi
- Add descriptions for queries and query arguments - #4758 by @maarcingebala
- Add support for Apollo Federation - #4825 by @salwator
- Add mutation to create multiple product variants at once - #4735 by @fowczarek
- Add default value to custom errors - #4797 by @fowczarek
- Extend `availablePaymentGateways` field with gateways' configuration data - #4774 by @salwator
- Change `AddressValidationRules` API - #4655 by @Kwaidan00
- Use search in a consistent way; add sort by product type name and publication status to `products` query. - #4715 by @fowczarek
- Unify `menuItemMove` mutation with other reordering mutations - #4734 by @NyanKiyoshi
- Don't create an order when the payment was unsuccessful - #4500 by @NyanKiyoshi
- Don't require shipping information in checkout for digital orders - #4573 by @NyanKiyoshi
- Drop `manage_users` permission from the `permissions` query - #4854 by @maarcingebala
- Deprecate `inCategory` and `inCollection` attributes filters in favor of `filter` argument - #4700 by @NyanKiyoshi & @khalibloo
- Remove `PaymentGatewayEnum` from the schema, as gateways now are dynamic plugins - #4756 by @salwator
- Require `manage_products` permission to query `costPrice` and `stockQuantity` fields - #4753 by @NyanKiyoshi
- Refactor account mutations - #4510, #4668 by @fowczarek
- Fix generating random avatars when updating staff accounts - #4521 by @maarcingebala
- Fix updating JSON menu representation in mutations - #4524 by @maarcingebala
- Fix setting variant's `priceOverride` and `costPrice` to `null` - #4754 by @NyanKiyoshi
- Fix fetching staff user without `manage_users` permission - #4835 by @fowczarek
- Ensure that a GraphQL query is a string - #4836 by @nix010
- Add ability to configure the password reset link - #4863 by @fowczarek
- Fixed a performance issue where Saleor would sometimes run huge, unneeded prefetches when resolving categories or collections - #5291 by @NyanKiyoshi
- uWSGI now forces the django application to directly load on startup instead of being lazy - #5357 by @NyanKiyoshi

### Core

- Add enterprise-grade attributes management - #4351 by @dominik-zeglen and @NyanKiyoshi
- Add extensions manager - #4497 by @korycins
- Add service accounts - backend support - #4689 by @korycins
- Add support for webhooks - #4731 by @korycins
- Migrate the attributes mapping from HStore to many-to-many relation - #4663 by @NyanKiyoshi
- Create general abstraction for object metadata - #4447 by @salwator
- Add metadata to `Order` and `Fulfillment` models - #4513, #4866 by @szewczykmira
- Migrate the tax calculations to plugins - #4497 by @korycins
- Rewrite payment gateways using plugin architecture - #4669 by @salwator
- Rewrite Stripe integration to use PaymentIntents API - #4606 by @salwator
- Refactor password recovery system - #4617 by @fowczarek
- Add functionality to sort products by their "minimal variant price" - #4416 by @derenio
- Add voucher's "once per customer" feature - #4442 by @fowczarek
- Add validations for minimum password length in settings - #4735 by @fowczarek
- Add form to configure payments in the dashboard - #4807 by @szewczykmira
- Change `unique_together` in `AttributeValue` - #4805 by @fowczarek
- Change max length of SKU to 255 characters - #4811 by @lex111
- Distinguish `OrderLine` product name and variant name - #4702 by @fowczarek
- Fix updating order status after automatic fulfillment of digital products - #4709 by @korycins
- Fix error when updating or creating a sale with missing required values - #4778 by @NyanKiyoshi
- Fix error filtering pages by URL in the dashboard 1.0 - #4776 by @NyanKiyoshi
- Fix display of the products tax rate in the details page of dashboard 1.0 - #4780 by @NyanKiyoshi
- Fix adding the same product into a collection multiple times - #4518 by @NyanKiyoshi
- Fix crash when placing an order when a customer happens to have the same address more than once - #4824 by @NyanKiyoshi
- Fix time zone based tests - #4468 by @fowczarek
- Fix serializing empty URLs as a string when creating menu items - #4616 by @maarcingebala
- The invalid IP address in HTTP requests now fallback to the requester's IP address. - #4597 by @NyanKiyoshi
- Fix product variant update with current attribute values - #4936 by @fowczarek
- Update checkout last field and add auto now fields to save with update_fields parameter - #5177 by @IKarbowiak

### Dashboard 2.0

- Allow selecting the number of rows displayed in dashboard's list views - #4414 by @benekex2
- Add ability to toggle visible columns in product list - #4608 by @dominik-zeglen
- Add voucher settings - #4556 by @benekex2
- Contrast improvements - #4508 by @benekex2
- Display menu item form errors - #4551 by @dominik-zeglen
- Do not allow random IDs to appear in snapshots - #4495 by @dominik-zeglen
- Input UI changes - #4542 by @benekex2
- Implement new menu design - #4476 by @benekex2
- Refetch attribute list after closing modal - #4615 by @dominik-zeglen
- Add config for Testcafe - #4553 by @dominik-zeglen
- Fix product type taxes select - #4453 by @benekex2
- Fix form reloading - #4467 by @dominik-zeglen
- Fix voucher limit value when checkbox unchecked - #4456 by @benekex2
- Fix searches and pickers - #4487 by @dominik-zeglen
- Fix dashboard menu styles - #4491 by @benekex2
- Fix menu responsiveness - #4511 by @benekex2
- Fix loosing focus while typing in the product description field - #4549 by @dominik-zeglen
- Fix MUI warnings - #4588 by @dominik-zeglen
- Fix bulk action checkboxes - #4618 by @dominik-zeglen
- Fix rendering user avatar when it's empty #4546 by @maarcingebala
- Remove Dashboard 2.0 files form Saleor repository - #4631 by @dominik-zeglen
- Fix CreateToken mutation to use NonNull on errors field #5415 by @gabmartinez

### Other notable changes

- Replace Pipenv with Poetry - #3894 by @michaljelonek
- Upgrade `django-prices` to v2.1 - #4639 by @NyanKiyoshi
- Disable reports from uWSGI about broken pipe and write errors from disconnected clients - #4596 by @NyanKiyoshi
- Fix the random failures of `populatedb` trying to create users with an existing email - #4769 by @NyanKiyoshi
- Enforce `pydocstyle` for Python docstrings over the project - #4562 by @NyanKiyoshi
- Move Django Debug Toolbar to dev requirements - #4454 by @derenio
- Change license for artwork to CC-BY 4.0
- New translations:
  - Greek

## 2.8.0

### Core

- Avatax backend support - #4310 by @korycins
- Add ability to store used payment sources in gateways (first implemented in Braintree) - #4195 by @salwator
- Add ability to specify a minimal quantity of checkout items for a voucher - #4427 by @fowczarek
- Change the type of start and end date fields from Date to DateTime - #4293 by @fowczarek
- Revert the custom dynamic middlewares - #4452 by @NyanKiyoshi

### Dashboard 2.0

- UX improvements in Vouchers section - #4362 by @benekex2
- Add company address configuration - #4432 by @benekex2
- Require name when saving a custom list filter - #4269 by @benekex2
- Use `esModuleInterop` flag in `tsconfig.json` to simplify imports - #4372 by @dominik-zeglen
- Use hooks instead of a class component in forms - #4374 by @dominik-zeglen
- Drop CSRF token header from API client - #4357 by @dominik-zeglen
- Fix various bugs in the product section - #4429 by @dominik-zeglen

### Other notable changes

- Fix error when creating a checkout with voucher code - #4292 by @NyanKiyoshi
- Fix error when users enter an invalid phone number in an address - #4404 by @NyanKiyoshi
- Fix error when adding a note to an anonymous order - #4319 by @NyanKiyoshi
- Fix gift card duplication error in the `populatedb` script - #4336 by @fowczarek
- Fix vouchers apply once per order - #4339 by @fowczarek
- Fix discount tests failing at random - #4401 by @korycins
- Add `SPECIFIC_PRODUCT` type to `VoucherType` - #4344 by @fowczarek
- New translations:
  - Icelandic
- Refactored the backend side of `checkoutCreate` to improve performances and prevent side effects over the user's checkout if the checkout creation was to fail. - #4367 by @NyanKiyoshi
- Refactored the logic of cleaning the checkout shipping method over the API, so users do not lose the shipping method when updating their checkout. If the shipping method becomes invalid, it will be replaced by the cheapest available. - #4367 by @NyanKiyoshi & @szewczykmira
- Refactored process of getting available shipping methods to make it easier to understand and prevent human-made errors. - #4367 by @NyanKiyoshi
- Moved 3D secure option to Braintree plugin configuration and update config structure mechanism - #4751 by @salwator

## 2.7.0

### API

- Create order only when payment is successful - #4154 by @NyanKiyoshi
- Order Events containing order lines or fulfillment lines now return the line object in the GraphQL API - #4114 by @NyanKiyoshi
- GraphQL now prints exceptions to stderr as well as returning them or not - #4148 by @NyanKiyoshi
- Refactored API resolvers to static methods with root typing - #4155 by @NyanKiyoshi
- Add phone validation in the GraphQL API to handle the library upgrade - #4156 by @NyanKiyoshi

### Core

- Add basic Gift Cards support in the backend - #4025 by @fowczarek
- Add the ability to sort products within a collection - #4123 by @NyanKiyoshi
- Implement customer events - #4094 by @NyanKiyoshi
- Merge "authorize" and "capture" operations - #4098 by @korycins, @NyanKiyoshi
- Separate the Django middlewares from the GraphQL API middlewares - #4102 by @NyanKiyoshi, #4186 by @cmiacz

### Dashboard 2.0

- Add navigation section - #4012 by @dominik-zeglen
- Add filtering on product list - #4193 by @dominik-zeglen
- Add filtering on orders list - #4237 by @dominik-zeglen
- Change input style and improve Storybook stories - #4115 by @dominik-zeglen
- Migrate deprecated fields in Dashboard 2.0 - #4121 by @benekex2
- Add multiple select checkbox - #4133, #4146 by @benekex2
- Rename menu items in Dashboard 2.0 - #4172 by @benekex2
- Category delete modal improvements - #4171 by @benekex2
- Close modals on click outside - #4236 - by @benekex2
- Use date localize hook in translations - #4202 by @dominik-zeglen
- Unify search API - #4200 by @dominik-zeglen
- Default default PAGINATE_BY - #4238 by @dominik-zeglen
- Create generic filtering interface - #4221 by @dominik-zeglen
- Add default state to rich text editor = #4281 by @dominik-zeglen
- Fix translation discard button - #4109 by @benekex2
- Fix draftail options and icons - #4132 by @benekex2
- Fix typos and messages in Dashboard 2.0 - #4168 by @benekex2
- Fix view all orders button - #4173 by @benekex2
- Fix visibility card view - #4198 by @benekex2
- Fix query refetch after selecting an object in list - #4272 by @dominik-zeglen
- Fix image selection in variants - #4270 by @benekex2
- Fix collection search - #4267 by @dominik-zeglen
- Fix quantity height in draft order edit - #4273 by @benekex2
- Fix checkbox clickable area size - #4280 by @dominik-zeglen
- Fix breaking object selection in menu section - #4282 by @dominik-zeglen
- Reset selected items when tab switch - #4268 by @benekex2

### Other notable changes

- Add support for Google Cloud Storage - #4127 by @chetabahana
- Adding a nonexistent variant to checkout no longer crashes - #4166 by @NyanKiyoshi
- Disable storage of Celery results - #4169 by @NyanKiyoshi
- Disable polling in Playground - #4188 by @maarcingebala
- Cleanup code for updated function names and unused argument - #4090 by @jxltom
- Users can now add multiple "Add to Cart" forms in a single page - #4165 by @NyanKiyoshi
- Fix incorrect argument in `get_client_token` in Braintree integration - #4182 by @maarcingebala
- Fix resolving attribute values when transforming them to HStore - #4161 by @maarcingebala
- Fix wrong calculation of subtotal in cart page - #4145 by @korycins
- Fix margin calculations when product/variant price is set to zero - #4170 by @MahmoudRizk
- Fix applying discounts in checkout's subtotal calculation in API - #4192 by @maarcingebala
- Fix GATEWAYS_ENUM to always contain all implemented payment gateways - #4108 by @koradon

## 2.6.0

### API

- Add unified filtering interface in resolvers - #3952, #4078 by @korycins
- Add mutations for bulk actions - #3935, #3954, #3967, #3969, #3970 by @akjanik
- Add mutation for reordering menu items - #3958 by @NyanKiyoshi
- Optimize queries for single nodes - #3968 @NyanKiyoshi
- Refactor error handling in mutations #3891 by @maarcingebala & @akjanik
- Specify mutation permissions through Meta classes - #3980 by @NyanKiyoshi
- Unify pricing access in products and variants - #3948 by @NyanKiyoshi
- Use only_fields instead of exclude_fields in type definitions - #3940 by @michaljelonek
- Prefetch collections when getting sales of a bunch of products - #3961 by @NyanKiyoshi
- Remove unnecessary dedents from GraphQL schema so new Playground can work - #4045 by @salwator
- Restrict resolving payment by ID - #4009 @NyanKiyoshi
- Require `checkoutId` for updating checkout's shipping and billing address - #4074 by @jxltom
- Handle errors in `TokenVerify` mutation - #3981 by @fowczarek
- Unify argument names in types and resolvers - #3942 by @NyanKiyoshi

### Core

- Use Black as the default code formatting tool - #3852 by @krzysztofwolski and @NyanKiyoshi
- Dropped Python 3.5 support - #4028 by @korycins
- Rename Cart to Checkout - #3963 by @michaljelonek
- Use data classes to exchange data with payment gateways - #4028 by @korycins
- Refactor order events - #4018 by @NyanKiyoshi

### Dashboard 2.0

- Add bulk actions - #3955 by @dominik-zeglen
- Add user avatar management - #4030 by @benekex2
- Add navigation drawer support on mobile devices - #3839 by @benekex2
- Fix rendering validation errors in product form - #4024 by @benekex2
- Move dialog windows to query string rather than router paths - #3953 by @dominik-zeglen
- Update order events types - #4089 by @jxltom
- Code cleanup by replacing render props with react hooks - #4010 by @dominik-zeglen

### Other notable changes

- Add setting to enable Django Debug Toolbar - #3983 by @koradon
- Use newest GraphQL Playground - #3971 by @salwator
- Ensure adding to quantities in the checkout is respecting the limits - #4005 by @NyanKiyoshi
- Fix country area choices - #4008 by @fowczarek
- Fix price_range_as_dict function - #3999 by @zodiacfireworks
- Fix the product listing not showing in the voucher when there were products selected - #4062 by @NyanKiyoshi
- Fix crash in Dashboard 1.0 when updating an order address's phone number - #4061 by @NyanKiyoshi
- Reduce the time of tests execution by using dummy password hasher - #4083 by @korycins
- Set up explicit **hash** function - #3979 by @akjanik
- Unit tests use none as media root - #3975 by @korycins
- Update file field styles with materializecss template filter - #3998 by @zodiacfireworks
- New translations:
  - Albanian
  - Colombian Spanish
  - Lithuanian

## 2.5.0

### API

- Add query to fetch draft orders - #3809 by @michaljelonek
- Add bulk delete mutations - #3838 by @michaljelonek
- Add `languageCode` enum to API - #3819 by @michaljelonek, #3854 by @jxltom
- Duplicate address instances in checkout mutations - #3866 by @pawelzar
- Restrict access to `orders` query for unauthorized users - #3861 by @pawelzar
- Support setting address as default in address mutations - #3787 by @jxltom
- Fix phone number validation in GraphQL when country prefix not given - #3905 by @patrys
- Report pretty stack traces in DEBUG mode - #3918 by @patrys

### Core

- Drop support for Django 2.1 and Django 1.11 (previous LTS) - #3929 by @patrys
- Fulfillment of digital products - #3868 by @korycins
- Introduce avatars for staff accounts - #3878 by @pawelzar
- Refactor the account avatars path from a relative to absolute - #3938 by @NyanKiyoshi

### Dashboard 2.0

- Add translations section - #3884 by @dominik-zeglen
- Add light/dark theme - #3856 by @dominik-zeglen
- Add customer's address book view - #3826 by @dominik-zeglen
- Add "Add variant" button on the variant details page = #3914 by @dominik-zeglen
- Add back arrows in "Configure" subsections - #3917 by @dominik-zeglen
- Display avatars in staff views - #3922 by @dominik-zeglen
- Prevent user from changing his own status and permissions - #3922 by @dominik-zeglen
- Fix crashing product create view - #3837, #3910 by @dominik-zeglen
- Fix layout in staff members details page - #3857 by @dominik-zeglen
- Fix unfocusing rich text editor - #3902 by @dominik-zeglen
- Improve accessibility - #3856 by @dominik-zeglen

### Other notable changes

- Improve user and staff management in dashboard 1.0 - #3781 by @jxltom
- Fix default product tax rate in Dashboard 1.0 - #3880 by @pawelzar
- Fix logo in docs - #3928 by @michaljelonek
- Fix name of logo file - #3867 by @jxltom
- Fix variants for juices in example data - #3926 by @michaljelonek
- Fix alignment of the cart dropdown on new bootstrap version - #3937 by @NyanKiyoshi
- Refactor the account avatars path from a relative to absolute - #3938 by @NyanKiyoshi
- New translations:
  - Armenian
  - Portuguese
  - Swahili
  - Thai

## 2.4.0

### API

- Add model translations support in GraphQL API - #3789 by @michaljelonek
- Add mutations to manage addresses for authenticated customers - #3772 by @Kwaidan00, @maarcingebala
- Add mutation to apply vouchers in checkout - #3739 by @Kwaidan00
- Add thumbnail field to `OrderLine` type - #3737 by @michaljelonek
- Add a query to fetch order by token - #3740 by @michaljelonek
- Add city choices and city area type to address validator API - #3788 by @jxltom
- Fix access to unpublished objects in API - #3724 by @Kwaidan00
- Fix bug where errors are not returned when creating fulfillment with a non-existent order line - #3777 by @jxltom
- Fix `productCreate` mutation when no product type was provided - #3804 by @michaljelonek
- Enable database search in products query - #3736 by @michaljelonek
- Use authenticated user's email as default email in creating checkout - #3726 by @jxltom
- Generate voucher code if it wasn't provided in mutation - #3717 by @Kwaidan00
- Improve limitation of vouchers by country - #3707 by @michaljelonek
- Only include canceled fulfillments for staff in fulfillment API - #3778 by @jxltom
- Support setting address as when creating customer address #3782 by @jxltom
- Fix generating slug from title - #3816 by @maarcingebala
- Add `variant` field to `OrderLine` type - #3820 by @maarcingebala

### Core

- Add JSON fields to store rich-text content - #3756 by @michaljelonek
- Add function to recalculate total order weight - #3755 by @Kwaidan00, @maarcingebala
- Unify cart creation logic in API and Django views - #3761, #3790 by @maarcingebala
- Unify payment creation logic in API and Django views - #3715 by @maarcingebala
- Support partially charged and refunded payments - #3735 by @jxltom
- Support partial fulfillment of ordered items - #3754 by @jxltom
- Fix applying discounts when a sale has no end date - #3595 by @cprinos

### Dashboard 2.0

- Add "Discounts" section - #3654 by @dominik-zeglen
- Add "Pages" section; introduce Draftail WYSIWYG editor - #3751 by @dominik-zeglen
- Add "Shipping Methods" section - #3770 by @dominik-zeglen
- Add support for date and datetime components - #3708 by @dominik-zeglen
- Restyle app layout - #3811 by @dominik-zeglen

### Other notable changes

- Unify model field names related to models' public access - `publication_date` and `is_published` - #3706 by @michaljelonek
- Improve filter orders by payment status - #3749 @jxltom
- Refactor translations in emails - #3701 by @Kwaidan00
- Use exact image versions in docker-compose - #3742 by @ashishnitinpatil
- Sort order payment and history in descending order - #3747 by @jxltom
- Disable style-loader in dev mode - #3720 by @jxltom
- Add ordering to shipping method - #3806 by @michaljelonek
- Add missing type definition for dashboard 2.0 - #3776 by @jxltom
- Add header and footer for checkout success pages #3752 by @jxltom
- Add instructions for using local assets in Docker - #3723 by @michaljelonek
- Update S3 deployment documentation to include CORS configuration note - #3743 by @NyanKiyoshi
- Fix missing migrations for is_published field of product and page model - #3757 by @jxltom
- Fix problem with l10n in Braintree payment gateway template - #3691 by @Kwaidan00
- Fix bug where payment is not filtered from active ones when creating payment - #3732 by @jxltom
- Fix incorrect cart badge location - #3786 by @jxltom
- Fix storefront styles after bootstrap is updated to 4.3.1 - #3753 by @jxltom
- Fix logo size in different browser and devices with different sizes - #3722 by @jxltom
- Rename dumpdata file `db.json` to `populatedb_data.json` - #3810 by @maarcingebala
- Prefetch collections for product availability - #3813 by @michaljelonek
- Bump django-graphql-jwt - #3814 by @michaljelonek
- Fix generating slug from title - #3816 by @maarcingebala
- New translations:
  - Estonian
  - Indonesian

## 2.3.1

- Fix access to private variant fields in API - #3773 by maarcingebala
- Limit access of quantity and allocated quantity to staff in GraphQL API #3780 by @jxltom

## 2.3.0

### API

- Return user's last checkout in the `User` type - #3578 by @fowczarek
- Automatically assign checkout to the logged in user - #3587 by @fowczarek
- Expose `chargeTaxesOnShipping` field in the `Shop` type - #3603 by @fowczarek
- Expose list of enabled payment gateways - #3639 by @fowczarek
- Validate uploaded files in a unified way - #3633 by @fowczarek
- Add mutation to trigger fetching tax rates - #3622 by @fowczarek
- Use USERNAME_FIELD instead of hard-code email field when resolving user - #3577 by @jxltom
- Require variant and quantity fields in `CheckoutLineInput` type - #3592 by @jxltom
- Preserve order of nodes in `get_nodes_or_error` function - #3632 by @jxltom
- Add list mutations for `Voucher` and `Sale` models - #3669 by @michaljelonek
- Use proper type for countries in `Voucher` type - #3664 by @michaljelonek
- Require email in when creating checkout in API - #3667 by @michaljelonek
- Unify returning errors in the `tokenCreate` mutation - #3666 by @michaljelonek
- Use `Date` field in Sale/Voucher inputs - #3672 by @michaljelonek
- Refactor checkout mutations - #3610 by @fowczarek
- Refactor `clean_instance`, so it does not returns errors anymore - #3597 by @akjanik
- Handle GraphqQL syntax errors - #3576 by @jxltom

### Core

- Refactor payments architecture - #3519 by @michaljelonek
- Improve Docker and `docker-compose` configuration - #3657 by @michaljelonek
- Allow setting payment status manually for dummy gateway in Storefront 1.0 - #3648 by @jxltom
- Infer default transaction kind from operation type - #3646 by @jxltom
- Get correct payment status for order without any payments - #3605 by @jxltom
- Add default ordering by `id` for `CartLine` model - #3593 by @jxltom
- Fix "set password" email sent to customer created in the dashboard - #3688 by @Kwaidan00

### Dashboard 2.0

- ️Add taxes section - #3622 by @dominik-zeglen
- Add drag'n'drop image upload - #3611 by @dominik-zeglen
- Unify grid handling - #3520 by @dominik-zeglen
- Add component generator - #3670 by @dominik-zeglen
- Throw Typescript errors while snapshotting - #3611 by @dominik-zeglen
- Simplify mutation's error checking - #3589 by @dominik-zeglen
- Fix order cancelling - #3624 by @dominik-zeglen
- Fix logo placement - #3602 by @dominik-zeglen

### Other notable changes

- Register Celery task for updating exchange rates - #3599 by @jxltom
- Fix handling different attributes with the same slug - #3626 by @jxltom
- Add missing migrations for tax rate choices - #3629 by @jxltom
- Fix `TypeError` on calling `get_client_token` - #3660 by @michaljelonek
- Make shipping required as default when creating product types - #3655 by @jxltom
- Display payment status on customer's account page in Storefront 1.0 - #3637 by @jxltom
- Make order fields sequence in Dashboard 1.0 same as in Dashboard 2.0 - #3606 by @jxltom
- Fix returning products for homepage for the currently viewing user - #3598 by @jxltom
- Allow filtering payments by status in Dashboard 1.0 - #3608 by @jxltom
- Fix typo in the definition of order status - #3649 by @jxltom
- Add margin for order notes section - #3650 by @jxltom
- Fix logo position - #3609, #3616 by @jxltom
- Storefront visual improvements - #3696 by @piotrgrundas
- Fix product list price filter - #3697 by @Kwaidan00
- Redirect to success page after successful payment - #3693 by @Kwaidan00

## 2.2.0

### API

- Use `PermissionEnum` as input parameter type for `permissions` field - #3434 by @maarcingebala
- Add "authorize" and "charge" mutations for payments - #3426 by @jxltom
- Add alt text to product thumbnails and background images of collections and categories - #3429 by @fowczarek
- Fix passing decimal arguments = #3457 by @fowczarek
- Allow sorting products by the update date - #3470 by @jxltom
- Validate and clear the shipping method in draft order mutations - #3472 by @fowczarek
- Change tax rate field to choice field - #3478 by @fowczarek
- Allow filtering attributes by collections - #3508 by @maarcingebala
- Resolve to `None` when empty object ID was passed as mutation argument - #3497 by @maarcingebala
- Change `errors` field type from [Error] to [Error!] - #3489 by @fowczarek
- Support creating default variant for product types that don't use multiple variants - #3505 by @fowczarek
- Validate SKU when creating a default variant - #3555 by @fowczarek
- Extract enums to separate files - #3523 by @maarcingebala

### Core

- Add Stripe payment gateway - #3408 by @jxltom
- Add `first_name` and `last_name` fields to the `User` model - #3101 by @fowczarek
- Improve several payment validations - #3418 by @jxltom
- Optimize payments related database queries - #3455 by @jxltom
- Add publication date to collections - #3369 by @k-brk
- Fix hard-coded site name in order PDFs - #3526 by @NyanKiyoshi
- Update favicons to the new style - #3483 by @dominik-zeglen
- Fix migrations for default currency - #3235 by @bykof
- Remove Elasticsearch from `docker-compose.yml` - #3482 by @maarcingebala
- Resort imports in tests - #3471 by @jxltom
- Fix the no shipping orders payment crash on Stripe - #3550 by @NyanKiyoshi
- Bump backend dependencies - #3557 by @maarcingebala. This PR removes security issue CVE-2019-3498 which was present in Django 2.1.4. Saleor however wasn't vulnerable to this issue as it doesn't use the affected `django.views.defaults.page_not_found()` view.
- Generate random data using the default currency - #3512 by @stephenmoloney
- New translations:
  - Catalan
  - Serbian

### Dashboard 2.0

- Restyle product selection dialogs - #3499 by @dominik-zeglen, @maarcingebala
- Fix minor visual bugs in Dashboard 2.0 - #3433 by @dominik-zeglen
- Display warning if order draft has missing data - #3431 by @dominik-zeglen
- Add description field to collections - #3435 by @dominik-zeglen
- Add query batching - #3443 by @dominik-zeglen
- Use autocomplete fields in country selection - #3443 by @dominik-zeglen
- Add alt text to categories and collections - #3461 by @dominik-zeglen
- Use first and last name of a customer or staff member in UI - #3247 by @Bonifacy1, @dominik-zeglen
- Show error page if an object was not found - #3463 by @dominik-zeglen
- Fix simple product's inventory data saving bug - #3474 by @dominik-zeglen
- Replace `thumbnailUrl` with `thumbnail { url }` - #3484 by @dominik-zeglen
- Change "Feature on Homepage" switch behavior - #3481 by @dominik-zeglen
- Expand payment section in order view - #3502 by @dominik-zeglen
- Change TypeScript loader to speed up the build process - #3545 by @patrys

### Bugfixes

- Do not show `Pay For Order` if order is partly paid since partial payment is not supported - #3398 by @jxltom
- Fix attribute filters in the products category view - #3535 by @fowczarek
- Fix storybook dependencies conflict - #3544 by @dominik-zeglen

## 2.1.0

### API

- Change selected connection fields to lists - #3307 by @fowczarek
- Require pagination in connections - #3352 by @maarcingebala
- Replace Graphene view with a custom one - #3263 by @patrys
- Change `sortBy` parameter to use enum type - #3345 by @fowczarek
- Add `me` query to fetch data of a logged-in user - #3202, #3316 by @fowczarek
- Add `canFinalize` field to the Order type - #3356 by @fowczarek
- Extract resolvers and mutations to separate files - #3248 by @fowczarek
- Add VAT tax rates field to country - #3392 by @michaljelonek
- Allow creating orders without users - #3396 by @fowczarek

### Core

- Add Razorpay payment gatway - #3205 by @NyanKiyoshi
- Use standard tax rate as a default tax rate value - #3340 by @fowczarek
- Add description field to the Collection model - #3275 by @fowczarek
- Enforce the POST method on VAT rates fetching - #3337 by @NyanKiyoshi
- Generate thumbnails for category/collection background images - #3270 by @NyanKiyoshi
- Add warm-up support in product image creation mutation - #3276 by @NyanKiyoshi
- Fix error in the `populatedb` script when running it not from the project root - #3272 by @NyanKiyoshi
- Make Webpack rebuilds fast - #3290 by @patrys
- Skip installing Chromium to make deployment faster - #3227 by @jxltom
- Add default test runner - #3258 by @jxltom
- Add Transifex client to Pipfile - #3321 by @jxltom
- Remove additional pytest arguments in tox - #3338 by @jxltom
- Remove test warnings - #3339 by @jxltom
- Remove runtime warning when product has discount - #3310 by @jxltom
- Remove `django-graphene-jwt` warnings - #3228 by @jxltom
- Disable deprecated warnings - #3229 by @jxltom
- Add `AWS_S3_ENDPOINT_URL` setting to support DigitalOcean spaces. - #3281 by @hairychris
- Add `.gitattributes` file to hide diffs for generated files on Github - #3055 by @NyanKiyoshi
- Add database sequence reset to `populatedb` - #3406 by @michaljelonek
- Get authorized amount from succeeded auth transactions - #3417 by @jxltom
- Resort imports by `isort` - #3412 by @jxltom

### Dashboard 2.0

- Add confirmation modal when leaving view with unsaved changes - #3375 by @dominik-zeglen
- Add dialog loading and error states - #3359 by @dominik-zeglen
- Split paths and urls - #3350 by @dominik-zeglen
- Derive state from props in forms - #3360 by @dominik-zeglen
- Apply debounce to autocomplete fields - #3351 by @dominik-zeglen
- Use Apollo signatures - #3353 by @dominik-zeglen
- Add order note field in the order details view - #3346 by @dominik-zeglen
- Add app-wide progress bar - #3312 by @dominik-zeglen
- Ensure that all queries are built on top of TypedQuery - #3309 by @dominik-zeglen
- Close modal windows automatically - #3296 by @dominik-zeglen
- Move URLs to separate files - #3295 by @dominik-zeglen
- Add basic filters for products and orders list - #3237 by @Bonifacy1
- Fetch default currency from API - #3280 by @dominik-zeglen
- Add `displayName` property to components - #3238 by @Bonifacy1
- Add window titles - #3279 by @dominik-zeglen
- Add paginator component - #3265 by @dominik-zeglen
- Update Material UI to 3.6 - #3387 by @patrys
- Upgrade React, Apollo, Webpack and Babel - #3393 by @patrys
- Add pagination for required connections - #3411 by @dominik-zeglen

### Bugfixes

- Fix language codes - #3311 by @jxltom
- Fix resolving empty attributes list - #3293 by @maarcingebala
- Fix range filters not being applied - #3385 by @michaljelonek
- Remove timeout for updating image height - #3344 by @jxltom
- Return error if checkout was not found - #3289 by @maarcingebala
- Solve an auto-resize conflict between Materialize and medium-editor - #3367 by @adonig
- Fix calls to `ngettext_lazy` - #3380 by @patrys
- Filter preauthorized order from succeeded transactions - #3399 by @jxltom
- Fix incorrect country code in fixtures - #3349 by @bingimar
- Fix updating background image of a collection - #3362 by @fowczarek & @dominik-zeglen

### Docs

- Document settings related to generating thumbnails on demand - #3329 by @NyanKiyoshi
- Improve documentation for Heroku deployment - #3170 by @raybesiga
- Update documentation on Docker deployment - #3326 by @jxltom
- Document payment gateway configuration - #3376 by @NyanKiyoshi

## 2.0.0

### API

- Add mutation to delete a customer; add `isActive` field in `customerUpdate` mutation - #3177 by @maarcingebala
- Add mutations to manage authorization keys - #3082 by @maarcingebala
- Add queries for dashboard homepage - #3146 by @maarcingebala
- Allows user to unset homepage collection - #3140 by @oldPadavan
- Use enums as permission codes - #3095 by @the-bionic
- Return absolute image URLs - #3182 by @maarcingebala
- Add `backgroundImage` field to `CategoryInput` - #3153 by @oldPadavan
- Add `dateJoined` and `lastLogin` fields in `User` type - #3169 by @maarcingebala
- Separate `parent` input field from `CategoryInput` - #3150 by @akjanik
- Remove duplicated field in Order type - #3180 by @maarcingebala
- Handle empty `backgroundImage` field in API - #3159 by @maarcingebala
- Generate name-based slug in collection mutations - #3145 by @akjanik
- Remove products field from `collectionUpdate` mutation - #3141 by @oldPadavan
- Change `items` field in `Menu` type from connection to list - #3032 by @oldPadavan
- Make `Meta.description` required in `BaseMutation` - #3034 by @oldPadavan
- Apply `textwrap.dedent` to GraphQL descriptions - #3167 by @fowczarek

### Dashboard 2.0

- Add collection management - #3135 by @dominik-zeglen
- Add customer management - #3176 by @dominik-zeglen
- Add homepage view - #3155, #3178 by @Bonifacy1 and @dominik-zeglen
- Add product type management - #3052 by @dominik-zeglen
- Add site settings management - #3071 by @dominik-zeglen
- Escape node IDs in URLs - #3115 by @dominik-zeglen
- Restyle categories section - #3072 by @Bonifacy1

### Other

- Change relation between `ProductType` and `Attribute` models - #3097 by @maarcingebala
- Remove `quantity-allocated` generation in `populatedb` script - #3084 by @MartinSeibert
- Handle `Money` serialization - #3131 by @Pacu2
- Do not collect unnecessary static files - #3050 by @jxltom
- Remove host mounted volume in `docker-compose` - #3091 by @tiangolo
- Remove custom services names in `docker-compose` - #3092 by @tiangolo
- Replace COUNTRIES with countries.countries - #3079 by @neeraj1909
- Installing dev packages in docker since tests are needed - #3078 by @jxltom
- Remove comparing string in address-form-panel template - #3074 by @tomcio1205
- Move updating variant names to a Celery task - #3189 by @fowczarek

### Bugfixes

- Fix typo in `clean_input` method - #3100 by @the-bionic
- Fix typo in `ShippingMethod` model - #3099 by @the-bionic
- Remove duplicated variable declaration - #3094 by @the-bionic

### Docs

- Add createdb note to getting started for Windows - #3106 by @ajostergaard
- Update docs on pipenv - #3045 by @jxltom<|MERGE_RESOLUTION|>--- conflicted
+++ resolved
@@ -28,11 +28,8 @@
 - Get tax rate from plugins - #6649 by @IKarbowiak
 - Added support for querying user by email - #6632 @LeOndaz
 - Add order shipping tax rate - #6678 by @IKarbowiak
-<<<<<<< HEAD
+- Fix products visibility - #6704 by @IKarbowiak
 - Introduce product reference attributes - #6711 by @IKarbowiak
-=======
-- Fix products visibility - #6704 by @IKarbowiak
->>>>>>> 913be51e
 
 # 2.11.1
 
